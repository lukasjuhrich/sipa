title: Membership
category: Linkup
link: membership
author: peetcreative
date: 2014-08-08
direct: true
glyphicon: glyphicon-log-in


###Mitglied werden und Anschluss beantragen
Die AG DSN ist eine Arbeitsgemeinschaft von Studenten wie dir, die sich unter anderem um die Bereitstellung des Netzwerkes in den von der Ihr betreuten Wohnheimen kümmern.
####Passives Mitglied werden
Um passives Mitglied in der AG DSN zu werden und damit unter anderem Zugang zum Studentennetz zu erhalten , musst Du folgendes tun.

1. Lies dir die Hinweise auf der Rückseite des Formulars gründlich durch.
2. Fülle zwei Exemplare dieses Formulars leserlich aus und unterzeichne sie je zweimal.
3. Wirf beide Exemplare in unseren Briefkasten in der Wundtstraße 5 (rechts unten) oder gib sie zu den Sprechzeiten im Büro (Wundtstraße 5, Erdgeschoss) ab. Dort werden die Anträge üblicherweise sofort bearbeitet.
4. Etwa eine Woche nach der Abgabe erhältst Du ein Exemplar verbunden mit einem Zugangsdatenblatt zurück. Spätestens jetzt sollte Dein Zugang funktionieren. Bitte beschrifte Deinen Briefkasten, da ansonsten gegebenenfalls keine Zustellung erfolgen kann und wir Deinen Zugang sperren müssen.
5. Überweise den Semesterbeitrag innerhalb von 31 Tagen auf unser Konto.

<<<<<<< HEAD
[Mitgliedschaftsantrag](pages/membership)
=======
[Mitgliedschaftsantrag](membership)
>>>>>>> 6e29535b

Nun bist Du passives Mitglied.

####Aktives Mitglied werden
Das Studentennetz wurde von Studenten wie Dir selbst geschaffen und wird von eben diesen ehrenamtlich verwaltet und erweitert. Wenn Du Interesse an unserer Arbeit hast, so schau doch einfach mal vorbei. Du musst keineswegs Informatik oder Ähnliches studieren, um mitmachen zu können.
Es warten viele spannende Aufgaben in den Bereichen Administration von Netzwerk- und Rechentechnik, Softwareentwicklung und -wartung, Finanzen, Verwaltung, Recht und Öffentlichkeitsarbeit.
Neben guten Referenzen für Deinen Lebenslauf erhältst Du so auch einen Einblick in spannende Technik, die man sonst eher nicht zu Gesicht bekommt. Wir würden uns freuen, auch bald Dich in unseren Reihen begrüßen zu können. Komm doch einfach zur Sprechstunde oder unserer wöchentlichen Sitzung, Mittwochs um 20:30 Uhr, in unserem Büro vorbei.<|MERGE_RESOLUTION|>--- conflicted
+++ resolved
@@ -18,11 +18,7 @@
 4. Etwa eine Woche nach der Abgabe erhältst Du ein Exemplar verbunden mit einem Zugangsdatenblatt zurück. Spätestens jetzt sollte Dein Zugang funktionieren. Bitte beschrifte Deinen Briefkasten, da ansonsten gegebenenfalls keine Zustellung erfolgen kann und wir Deinen Zugang sperren müssen.
 5. Überweise den Semesterbeitrag innerhalb von 31 Tagen auf unser Konto.
 
-<<<<<<< HEAD
 [Mitgliedschaftsantrag](pages/membership)
-=======
-[Mitgliedschaftsantrag](membership)
->>>>>>> 6e29535b
 
 Nun bist Du passives Mitglied.
 
